--- conflicted
+++ resolved
@@ -101,7 +101,6 @@
                                                                scripted_qconfig_dict,
                                                                False,
                                                                is_dynamic))
-<<<<<<< HEAD
 
 def preprocess_qconfig_dict(module, qconfig_dict):
     dict_with_names = {}
@@ -110,8 +109,6 @@
         dict_with_names = _preprocess_qconfig_dict_helper(module, qconfig_dict)
         qconfig_dict = {x : qconfig_dict.get(x, dict_with_names[x]) for x in dict_with_names}
     return qconfig_dict
-=======
->>>>>>> e98cdfa2
 
 def prepare_script(model, qconfig_dict, inplace=False):
     if not inplace:
