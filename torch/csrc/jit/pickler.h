#pragma once

#include <string>
#include <vector>

#include <ATen/core/ivalue.h>
#include <torch/csrc/WindowsTorchApiMacro.h>
#include <ATen/core/jit_type.h>
#include <c10/util/ArrayRef.h>
#include <torch/csrc/utils/disallow_copy.h>

namespace torch {
namespace jit {

// struct PointerStream : public std::streambuf {
//   PointerStream(const void* data, size_t size) : data_(data), size_(size) {}
//
//   std::istream& read(char* s, std::streamsize n) override {
//
//   }
//
//   const void* data_;
//   size_t size_;
// };

// See Python's pickletools.py for a detailed description of each of these codes
enum class OpCode : char {
  MARK = '(',
  STOP = '.',
  POP = '0',
  POP_MARK = '1',
  DUP = '2',
  FLOAT = 'F',
  INT = 'I',
  BININT = 'J',
  BININT1 = 'K',
  LONG = 'L',
  BININT2 = 'M',
  NONE = 'N',
  PERSID = 'P',
  BINPERSID = 'Q',
  REDUCE = 'R',
  STRING = 'S',
  BINSTRING = 'T',
  SHORT_BINSTRING = 'U',
  UNICODE = 'V',
  BINUNICODE = 'X',
  APPEND = 'a',
  BUILD = 'b',
  GLOBAL = 'c',
  DICT = 'd',
  EMPTY_DICT = '}',
  APPENDS = 'e',
  GET = 'g',
  BINGET = 'h',
  INST = 'i',
  LONG_BINGET = 'j',
  LIST = 'l',
  EMPTY_LIST = ']',
  OBJ = 'o',
  PUT = 'p',
  BINPUT = 'q',
  LONG_BINPUT = 'r',
  SETITEM = 's',
  TUPLE = 't',
  EMPTY_TUPLE = ')',
  SETITEMS = 'u',
  BINFLOAT = 'G',

  // Protocol 2
  PROTO = '\x80',
  NEWOBJ = '\x81',
  EXT1 = '\x82',
  EXT2 = '\x83',
  EXT4 = '\x84',
  TUPLE1 = '\x85',
  TUPLE2 = '\x86',
  TUPLE3 = '\x87',
  NEWTRUE = '\x88',
  NEWFALSE = '\x89',
  LONG1 = '\x8a',
  LONG4 = '\x8b',

  // Protocol 3 (Python 3.x)
  BINBYTES = 'B',
  SHORT_BINBYTES = 'C',

  // Protocol 4
  SHORT_BINUNICODE = '\x8c',
  BINUNICODE8 = '\x8d',
  BINBYTES8 = '\x8e',
  EMPTY_SET = '\x8f',
  ADDITEMS = '\x90',
  FROZENSET = '\x91',
  NEWOBJ_EX = '\x92',
  STACK_GLOBAL = '\x93',
  MEMOIZE = '\x94',
  FRAME = '\x95'
};

enum PicklerClass : uint8_t {
  // A reference to the tensor table
  TENSOR = 0,
  // List[int]
  INTLIST = 1,
  // List[Tensor]
  TENSORLIST = 2,
  // List[float]
  DOUBLELIST = 3,
  // List[bool]
  BOOLLIST = 4
};

using ::c10::IValue;

class Pickler {
  TH_DISALLOW_COPY_AND_ASSIGN(Pickler);

 public:
  Pickler(std::ostream& out, std::vector<at::Tensor>* tensor_table = nullptr)
      : out_(out), tensor_table_(tensor_table) {}

  // const std::vector<char>& stack();

  // Push protocol onto the stack
  void start();

  // Push STOP OpCode onto the stack
  void finish();

  void addIValue(const IValue& ivalue);

  // See torch/serialization.py for details, pushes a magic number, torch
  // serialization version, and system info to the pickle archive all as
  // individual pickle programs
  void pushMetadata();

  void startTuple();
  void endTuple();

 private:
  void addIValueImpl(const IValue& ivalue);
  void pushDict(const IValue& ivalue);
  void pushDouble(const IValue& ivalue);
  void pushGenericList(const IValue& ivalue);
  void pushInt(const IValue& ivalue);
  void pushIntList(const IValue& ivalue);
  void pushList(const IValue& ivalue);
  void pushLiteralTensor(const IValue& ivalue);
  void pushMemoization(const IValue& ivalue);
  void pushTensor(const IValue& ivalue);
  void pushTensorReference(const IValue& ivalue);
  void pushTuple(const IValue& ivalue);
  void pushString(const std::string& string);
  // unmemoized version
  void pushStringImpl(const std::string& string);

  void pushBinGet(uint32_t memo_id);
  void pushClass(PicklerClass cls);
  void pushSpecializedList(
      const IValue& ivalue,
      PicklerClass cls,
      const std::function<void(const IValue&)>& item_pusher);
  void pushGlobal(
      const std::string& module_name,
      const std::string& class_name);
  // raw string data is appended directly to the byte stream
  void pushBytes(const std::string& string);
  void pushTensorData(const at::Tensor& tensor);

  // Add a BINPUT op and return the memoization id used
  size_t pushNextBinPut();

  const void* getPointer(const IValue& ivalue);

  // These convert values to bytes and add them to the stack (NB: since T is to
  // the left of a '::', its type cannot be deduced by the compiler so one must
  // explicitly instantiate the template, i.e. push<int>(int) works, push(int)
  // does not)
  template <typename T>
  void push(typename std::common_type<T>::type value) {
    const char* begin = reinterpret_cast<const char*>(&value);
    out_.write(begin, sizeof(T));
  }

  // Stack of opcodes/data
  // std::vector<char> stack_;
  std::ostream& out_;

  // External table of tensors to serialize. If this is missing, then tensors
  // are serialized directly into the pickle
  std::vector<at::Tensor>* tensor_table_;

  // List of tensors to serialize in the same binary as the pickle data
  std::vector<at::Tensor> literal_tensors_;

  // TODO: only use this if necessary (add a pass to find all shared ivalues,
  // and only memoize those)
  uint32_t memo_id_ = 0;

  // Memoization of IValues that have been written (index in table is used for
  // BINPUT opcodes) to enable shared references
  std::unordered_map<const void*, uint32_t> memoized_ivalue_map_;

  // because we de-dup ivalues based on their raw pointer address in the above
  // map we need to keep all the memoized values alive during the pickle.
  // Otherwise, it is possible that a raw address gets reused for another
  // object, and we will alias it to the old object at that address.
  std::vector<IValue> memoized_ivalues_;

  std::unordered_map<std::string, uint32_t> memoized_globals_map_;
  std::unordered_map<std::string, uint32_t> memoized_strings_map_;
};

// [unpickler refactor] there is some cruft around OpCode::BUILD,
// OpCode::NEWOBJ, and the last_opcode_ member below that should be deleted at
// some point, the Pickler doesn't produce it and it's only around to support
// models saved before 1.1
class Unpickler {
  TH_DISALLOW_COPY_AND_ASSIGN(Unpickler);

 public:
  Unpickler(
      std::istream& in,
      size_t size,
      const std::vector<at::Tensor>* tensor_table,
      std::function<c10::StrongTypePtr(const c10::QualifiedName&)>
          class_resolver)
      // : bytes_(static_cast<const uint8_t*>(data)),
      //   end_ptr_(bytes_ + size),
        : in_(in),
        tensor_table_(tensor_table),
        class_resolver_(class_resolver) {}

  std::vector<IValue> parse_ivalue_list();

 private:
  // No arguments ensures that a template arugment must be specified
  // so that the number of bytes read / type read is explicit
  template <typename T>
  T read() {
    T item;
    in_.read(reinterpret_cast<char*>(&item), sizeof(item));
    TORCH_CHECK(
        in_.good(),
        "Error reading from stream, goodbit was not set after reading");
    return item;
  }

  std::string readBytes(size_t num_bytes);

  double readFloat();
  OpCode readInstruction();
  OpCode readOpCode();
  std::string readString();
  void readList();
  void setInput(size_t memo_id);
  void run();

  std::vector<IValue> stack_;
  // globals are represented on the stack as IValue integer indices
  // into this list
  std::vector<std::function<void(void)>> globals_;
  std::vector<IValue> memo_table_;
  std::vector<size_t> marks_;
  // const uint8_t* bytes_;
  // const uint8_t* end_ptr_;
  std::istream& in_;
  const std::vector<at::Tensor>* tensor_table_;

  // optionally nullptr, needs to be present for creating classes
  std::function<c10::StrongTypePtr(const c10::QualifiedName&)> class_resolver_;
  IValue empty_tuple_;
};

// returns a (tensor, record_size) for a tensor, converting it to a CPU tensor
// if necessary
std::pair<at::Tensor, uint64_t> getWriteableTensor(const at::Tensor& tensor);

// return the value of the tensor's storage pointer
uint64_t getStorageKey(const at::Tensor& tensor);

<<<<<<< HEAD
TORCH_API std::string Pickle(
    std::vector<IValue> ivalues,
    std::vector<at::Tensor>* tensor_table = nullptr);

TORCH_API std::vector<IValue> Unpickle(
    const char* data,
    size_t size,
    std::vector<at::Tensor>* tensor_table = nullptr);

TORCH_API std::vector<IValue> Unpickle(
    const void* data,
    size_t size,
    std::vector<at::Tensor>* tensor_table = nullptr);
=======
// if the cls has __getstate__/__setstate__
// assert they have the right schema and return true,
// otherwise return false
bool checkHasValidSetGetState(const std::shared_ptr<c10::ClassType>& cls);
>>>>>>> 058645ac

} // namespace jit
} // namespace torch<|MERGE_RESOLUTION|>--- conflicted
+++ resolved
@@ -12,16 +12,8 @@
 namespace torch {
 namespace jit {
 
-// struct PointerStream : public std::streambuf {
-//   PointerStream(const void* data, size_t size) : data_(data), size_(size) {}
-//
-//   std::istream& read(char* s, std::streamsize n) override {
-//
-//   }
-//
-//   const void* data_;
-//   size_t size_;
-// };
+using ClassResolver =
+    std::function<c10::StrongTypePtr(const c10::QualifiedName&)>;
 
 // See Python's pickletools.py for a detailed description of each of these codes
 enum class OpCode : char {
@@ -224,10 +216,8 @@
       std::istream& in,
       size_t size,
       const std::vector<at::Tensor>* tensor_table,
-      std::function<c10::StrongTypePtr(const c10::QualifiedName&)>
+      ClassResolver
           class_resolver)
-      // : bytes_(static_cast<const uint8_t*>(data)),
-      //   end_ptr_(bytes_ + size),
         : in_(in),
         tensor_table_(tensor_table),
         class_resolver_(class_resolver) {}
@@ -263,13 +253,11 @@
   std::vector<std::function<void(void)>> globals_;
   std::vector<IValue> memo_table_;
   std::vector<size_t> marks_;
-  // const uint8_t* bytes_;
-  // const uint8_t* end_ptr_;
   std::istream& in_;
   const std::vector<at::Tensor>* tensor_table_;
 
   // optionally nullptr, needs to be present for creating classes
-  std::function<c10::StrongTypePtr(const c10::QualifiedName&)> class_resolver_;
+  ClassResolver class_resolver_;
   IValue empty_tuple_;
 };
 
@@ -280,26 +268,26 @@
 // return the value of the tensor's storage pointer
 uint64_t getStorageKey(const at::Tensor& tensor);
 
-<<<<<<< HEAD
-TORCH_API std::string Pickle(
-    std::vector<IValue> ivalues,
-    std::vector<at::Tensor>* tensor_table = nullptr);
-
-TORCH_API std::vector<IValue> Unpickle(
-    const char* data,
-    size_t size,
-    std::vector<at::Tensor>* tensor_table = nullptr);
-
-TORCH_API std::vector<IValue> Unpickle(
-    const void* data,
-    size_t size,
-    std::vector<at::Tensor>* tensor_table = nullptr);
-=======
 // if the cls has __getstate__/__setstate__
 // assert they have the right schema and return true,
 // otherwise return false
 bool checkHasValidSetGetState(const std::shared_ptr<c10::ClassType>& cls);
->>>>>>> 058645ac
+
+TORCH_API std::string Pickle(
+    std::vector<IValue> ivalues,
+    std::vector<at::Tensor>* tensor_table = nullptr);
+
+TORCH_API std::vector<IValue> Unpickle(
+    const char* data,
+    size_t size,
+    std::vector<at::Tensor>* tensor_table = nullptr,
+    ClassResolver class_resolver = nullptr);
+
+TORCH_API std::vector<IValue> Unpickle(
+    const void* data,
+    size_t size,
+    std::vector<at::Tensor>* tensor_table = nullptr,
+    ClassResolver class_resolver = nullptr);
 
 } // namespace jit
 } // namespace torch