#include <torch/csrc/utils/pybind.h>

#include <torch/csrc/jit/api/module.h>
#include <torch/csrc/jit/codegen/fuser/interface.h>
#include <torch/csrc/jit/codegen/fuser/kernel_cache.h>
#include <torch/csrc/jit/frontend/ir_emitter.h>
#include <torch/csrc/jit/frontend/tracer.h>
#include <torch/csrc/jit/ir/irparser.h>
#include <torch/csrc/jit/passes/canonicalize.h>
#include <torch/csrc/jit/passes/canonicalize_ops.h>
#include <torch/csrc/jit/passes/common_subexpression_elimination.h>
#include <torch/csrc/jit/passes/constant_pooling.h>
#include <torch/csrc/jit/passes/constant_propagation.h>
#include <torch/csrc/jit/passes/create_autodiff_subgraphs.h>
#include <torch/csrc/jit/passes/create_functional_graphs.h>
#include <torch/csrc/jit/passes/cuda_graph_fuser.h>
#include <torch/csrc/jit/passes/dead_code_elimination.h>
#include <torch/csrc/jit/passes/decompose_ops.h>
#include <torch/csrc/jit/passes/erase_number_types.h>
#include <torch/csrc/jit/passes/freeze_module.h>
#include <torch/csrc/jit/passes/fuse_linear.h>
#include <torch/csrc/jit/passes/graph_fuser.h>
#include <torch/csrc/jit/passes/inline_fork_wait.h>
#include <torch/csrc/jit/passes/inliner.h>
#include <torch/csrc/jit/passes/loop_unrolling.h>
#include <torch/csrc/jit/passes/lower_graph.h>
#include <torch/csrc/jit/passes/lower_tuples.h>
#include <torch/csrc/jit/passes/onnx.h>
#include <torch/csrc/jit/passes/onnx/cast_all_constant_to_floating.h>
#include <torch/csrc/jit/passes/onnx/constant_fold.h>
#include <torch/csrc/jit/passes/onnx/fixup_onnx_conditionals.h>
#include <torch/csrc/jit/passes/onnx/fixup_onnx_loop.h>
#include <torch/csrc/jit/passes/onnx/function_substitution.h>
#include <torch/csrc/jit/passes/onnx/peephole.h>
#include <torch/csrc/jit/passes/onnx/prepare_division_for_onnx.h>
#include <torch/csrc/jit/passes/onnx/prepare_inplace_ops_for_onnx.h>
#include <torch/csrc/jit/passes/onnx/scalar_type_analysis.h>
#include <torch/csrc/jit/passes/onnx/unpack_quantized_weights.h>
#include <torch/csrc/jit/passes/peephole.h>
#include <torch/csrc/jit/passes/quantization.h>
#include <torch/csrc/jit/passes/remove_expands.h>
#include <torch/csrc/jit/passes/remove_inplace_ops.h>
#include <torch/csrc/jit/passes/shape_analysis.h>
#include <torch/csrc/jit/passes/specialize_autogradzero.h>
#include <torch/csrc/jit/passes/subgraph_rewrite.h>
#include <torch/csrc/jit/passes/tensorexpr_fuser.h>
#include <torch/csrc/jit/passes/utils/check_alias_annotation.h>
#include <torch/csrc/jit/passes/xnnpack_rewrite.h>
#include <torch/csrc/jit/python/pybind_utils.h>
#include <torch/csrc/jit/python/python_arg_flatten.h>
#include <torch/csrc/jit/python/python_custom_class.h>
#include <torch/csrc/jit/python/python_ir.h>
#include <torch/csrc/jit/python/python_tracer.h>
#include <torch/csrc/jit/python/python_tree_views.h>
#include <torch/csrc/jit/python/script_init.h>
#include <torch/csrc/jit/runtime/argument_spec.h>
#include <torch/csrc/jit/runtime/autodiff.h>
#include <torch/csrc/jit/runtime/graph_executor.h>
#include <torch/csrc/jit/runtime/jit_exception.h>
#include <torch/csrc/jit/runtime/operator.h>
#include <torch/csrc/jit/runtime/print_handler.h>
#include <torch/csrc/jit/serialization/export.h>
#include <torch/csrc/jit/serialization/import.h>
#include <torch/csrc/jit/tensorexpr/execution_counter.h>
#include <torch/csrc/jit/tensorexpr/kernel.h>

#include <c10/macros/Export.h>
#include <caffe2/serialize/inline_container.h>

#include <ATen/core/function_schema.h>

#include <pybind11/functional.h>
#include <pybind11/iostream.h>

#include <memory>
#include <sstream>
#include <stdexcept>
#include <string>
#include <tuple>
#include <utility>

namespace torch {
namespace jit {

using ::c10::Argument;
using ::c10::FunctionSchema;
using caffe2::serialize::PyTorchStreamReader;
using caffe2::serialize::PyTorchStreamWriter;

namespace {

using autograd::variable_list;

bool loadPythonClasses() {
  // Leaving this code here, because it will likely be useful at some point
  // PyObject *jit_module = PyImport_ImportModule("torch.jit");
  // THPUtils_assert(jit_module, "class loader couldn't access "
  //"torch.jit module");
  // PyObject *jit_dict = PyModule_GetDict(jit_module);

  return true;
}
} // anonymous namespace

#if !defined(__HIP_PLATFORM_HCC__)
TORCH_API void runJITCPPTests(bool runCuda);
TORCH_API void runTENSOREXPRCPPTests(bool runCuda);
#endif

void initJITBindings(PyObject* module) {
  auto m = py::handle(module).cast<py::module>();

  py::register_exception<JITException>(m, "JITException");

  py::class_<python::IODescriptor> iodescriptor(
      m, "IODescriptor"); // NOLINT(bugprone-unused-raii)

  m.def("_jit_init", loadPythonClasses)
      .def(
          "_jit_debug_fuser_num_cached_kernel_specs",
          torch::jit::fuser::debugNumCachedKernelSpecs)
      .def("_jit_pass_onnx_remove_print", RemovePrintOps)
      .def("_jit_pass_onnx_preprocess_caffe2", PreprocessCaffe2Ops)
      .def("_jit_pass_onnx", ToONNX)
      .def("_jit_pass_lower_all_tuples", LowerAllTuples)
      .def("_jit_pass_onnx_function_substitution", ONNXFunctionCallSubstitution)
      .def(
          "_jit_pass_onnx_peephole",
          [](std::shared_ptr<Graph>& graph,
             int opset_version,
             bool fixed_batch_size) {
            return PeepholeOptimizeONNX(graph, opset_version, fixed_batch_size);
          })
      .def(
          "_jit_pass_onnx_cast_all_constant_to_floating",
          CastAllConstantToFloating)
      .def(
          "_jit_pass_onnx_constant_fold",
          [](std::shared_ptr<Graph>& graph,
             std::map<std::string, IValue>& paramsDict,
             int opset_version) {
            ConstantFoldONNX(
                graph->block(),
                paramsDict,
                opset_version); // overload resolution
            return paramsDict;
          },
          pybind11::return_value_policy::move)
      .def("_jit_pass_onnx_scalar_type_analysis", ScalarTypeAnalysisForONNX)
      .def(
          "_jit_pass_onnx_prepare_inplace_ops_for_onnx",
          PrepareInplaceOpsForONNX)
      .def("_jit_pass_fuse", FuseGraph)
      .def(
          "_jit_pass_dce",
          [](std::shared_ptr<Graph>& g) {
            return EliminateDeadCode(g->block()); // overload resolution
          })
      .def(
          "_jit_pass_dce_allow_deleting_nodes_with_side_effects",
          [](std::shared_ptr<Graph>& g) {
            return EliminateDeadCode(
                g->block(),
                true,
                DCESideEffectPolicy::
                    ALLOW_DELETING_NODES_WITH_SIDE_EFFECTS); // overload
                                                             // resolution
          })
      .def(
          "_jit_pass_cse",
          [](std::shared_ptr<Graph>& g) {
            return EliminateCommonSubexpression(g); // overload resolution
          })
      .def(
          "_jit_pass_insert_observers",
          [](Module& module,
             const std::string& method_name,
             const py::dict& qconfig_dict,
             bool inplace,
             bool is_dynamic) {
            auto dict = py::cast<std::unordered_map<
                std::string,
                c10::optional<std::tuple<Module, Module>>>>(qconfig_dict);
            return InsertObservers(
                module, method_name, dict, inplace, is_dynamic);
          },
          py::arg("module"),
          py::arg("method_name"),
          py::arg("qconfig_dict"),
          py::arg("inplace") = false,
          py::arg("is_dynamic") = false)
      .def(
          "_jit_pass_insert_quant_dequant",
          [](Module& module,
             const std::string& method_name,
             bool inplace,
             bool is_dynamic) {
            return InsertQuantDeQuant(module, method_name, inplace, is_dynamic);
          },
          py::arg("module"),
          py::arg("method_name"),
          py::arg("inplace") = false,
          py::arg("is_dynamic") = false)
      .def(
          "_jit_pass_insert_prepack_unpack",
          [](std::shared_ptr<Graph>& g) { return InsertPrepackUnpack(g); })
      .def(
          "_jit_pass_insert_prepack_unpack",
          [](Module& module) { return InsertPrepackUnpack(module); })
      .def(
          "_jit_pass_quant_fusion",
          [](std::shared_ptr<Graph>& g) { return QuantFusion(g); })
      .def("_jit_pass_fold_convbn", &FoldConvBatchNorm2d)
      .def(
          "_freeze_module",
          [](Module& module) { return freeze_module(module); },
          py::arg("module"))
      .def("_jit_pass_fuse_linear", &FuseLinear)
      .def(
          "_jit_pass_fold_quantize",
          [](Module& module, const std::string& method_name) {
            FoldQuantizeCallIntoBuffer(module, method_name);
          })
      .def("_jit_pass_fold_prepack", &FoldPrepackedWeightIntoModule)
      .def("_jit_pass_dedup_module_uses", &DedupModuleUses)
      .def("_jit_pass_replicate_dequantize", &ReplicateDeQuant)
      .def("_jit_pass_swap_dequantize", &PropagateQuantizationOps)
      .def(
          "_jit_pass_swap_functional_linear",
          [](std::shared_ptr<Graph>& graph) { SwapFunctionalLinear(graph); })
      .def(
          "_jit_pass_swap_functional_linear",
          [](Module& module) { SwapFunctionalLinear(module); })
      .def(
          "_jit_pass_quant_finalize",
          [](Module& module, bool is_dynamic) {
            return Finalize(module, is_dynamic);
          },
          py::arg("module"),
          py::arg("is_dynamic") = false)
      .def(
          "_jit_pass_pattern_based_rewrite",
          [](const Module& m) { return PatternBasedRewrite(m); })
      .def(
          "_jit_pass_custom_pattern_based_rewrite",
          [](const std::string& pattern,
             const std::string& fused_node_name,
             const Module& m) {
            SubgraphRewriter subgraph_rewriter;
            subgraph_rewriter.RegisterRewritePattern(pattern, fused_node_name);
            subgraph_rewriter.runOnModule(m);
          })
      .def(
          "_jit_pass_custom_pattern_based_rewrite_graph",
          [](const std::string& pattern,
             const std::string& fused_node_name,
             std::shared_ptr<Graph> g) {
            SubgraphRewriter subgraph_rewriter;
            subgraph_rewriter.RegisterRewritePattern(pattern, fused_node_name);
            subgraph_rewriter.runOnGraph(g);
          })
      .def(
          "_jit_pass_fold_quant_inputs",
          [](std::shared_ptr<Graph>& g) {
            return FoldQuantNodesIntoInputsOutputs(g);
          })
      .def(
          "_jit_pass_remove_inplace_ops",
          [](std::shared_ptr<Graph> g) { return RemoveInplaceOps(g); })
      .def("_jit_pass_constant_pooling", ConstantPooling)
      .def(
          "_jit_pass_create_functional_graphs",
          [](std::shared_ptr<Graph>& g) { return CreateFunctionalGraphs(g); })
      .def(
          "_jit_pass_remove_mutation",
          [](std::shared_ptr<Graph>& g) {
            RemoveListMutation(g);
            return RemoveTensorMutation(g);
          })
      .def(
          "_jit_pass_inline_functional_graphs",
          [](std::shared_ptr<Graph>& g) { return InlineFunctionalGraphs(g); })
      .def(
          "_jit_pass_peephole",
          [](const std::shared_ptr<Graph>& g, bool addmm_fusion_enabled) {
            return PeepholeOptimize(g, addmm_fusion_enabled);
          },
          py::arg("graph"),
          py::arg("addmm_fusion_enabled") = false)
      .def(
          "_jit_pass_fuse_addmm",
          [](std::shared_ptr<Graph>& g) { return FuseAddMM(g); })
      .def(
          "_jit_pass_canonicalize",
          [](const std::shared_ptr<Graph>& g) { return Canonicalize(g); })
      .def("_jit_pass_lint", LintGraph)
      .def(
          "_jit_pass_complete_shape_analysis",
          [](std::shared_ptr<Graph> graph, py::tuple inputs, bool with_grad) {
            ArgumentSpecCreator arg_spec_creator(*graph);
            Stack stack;
            stack.reserve(inputs.size()); // captures?
            for (auto& obj : inputs) {
              stack.push_back(toTypeInferredIValue(obj));
            }
            ArgumentSpec spec = arg_spec_creator.create(with_grad, stack);
            arg_spec_creator.specializeTypes(*graph, spec);
            // We only get partial specialization from the arg_spec_creator, but
            // we want full shape specialization. The alternative would be to
            // have a "complete type inference" function in ArguemntSpecCreator.
            auto g_inputs = graph->inputs();
            for (size_t i = 0; i < inputs.size(); ++i) {
              if (stack[i].isTensor()) {
                g_inputs[i]->setType(stack[i].type());
              }
            }
            PropagateInputShapes(graph);
          })
      .def("_jit_pass_remove_expands", RemoveExpands)
      .def("_jit_pass_erase_number_types", EraseNumberTypes)
      .def("_jit_pass_inline_fork_wait", InlineForkWait)
      .def("_jit_pass_inline", Inline)
      .def("_jit_pass_prepare_division_for_onnx", PrepareDivisionForONNX)
      .def(
          "_jit_pass_lower_graph",
          [](std::shared_ptr<Graph>& graph, const Module& self) {
            return LowerGraph(*graph, self._ivalue());
          })
      .def("_jit_pass_loop_unrolling", UnrollLoops)
      .def(
          "_jit_pass_constant_propagation",
          [](std::shared_ptr<Graph>& g) { return ConstantPropagation(g); })
      .def("_jit_pass_erase_shape_information", EraseShapeInformation)
      .def(
          "_jit_pass_create_autodiff_subgraphs",
          [](std::shared_ptr<Graph> graph) { CreateAutodiffSubgraphs(graph); })
#if defined(BUILDING_TESTS) && !defined(__HIP_PLATFORM_HCC__)
      .def(
          "_jit_run_cpp_tests",
          [](bool runCuda) {
            // We have to release the GIL inside this method, because if we
            // happen to initialize the autograd engine in these tests, the
            // newly spawned worker threads will try to initialize their
            // PyThreadState*, and they need the GIL for this.
            pybind11::gil_scoped_release _no_gil;
            return runJITCPPTests(runCuda);
          },
          py::arg("run_cuda"))
      .def("_jit_has_cpp_tests", []() { return true; })
      .def(
          "_run_tensorexpr_cpp_tests",
          [](bool runCuda) {
            // We have to release the GIL inside this method, because if we
            // happen to initialize the autograd engine in these tests, the
            // newly spawned worker threads will try to initialize their
            // PyThreadState*, and they need the GIL for this.
            pybind11::gil_scoped_release _no_gil;
            return runTENSOREXPRCPPTests(runCuda);
          },
          py::arg("run_cuda"))
      .def("_has_tensorexpr_cpp_tests", []() { return true; })
#else
      .def("_jit_run_cpp_tests", []() { throw std::exception(); })
      .def("_jit_has_cpp_tests", []() { return false; })
      .def("_run_tensorexpr_cpp_tests", []() { throw std::exception(); })
      .def("_has_tensorexpr_cpp_tests", []() { return false; })
#endif
      .def(
          "_jit_flatten",
          [](py::handle& obj) {
            auto res = python::flatten(obj);
            return std::make_pair(res.vars, res.desc);
          })
      .def(
          "_jit_unflatten",
          [](autograd::variable_list vars, python::IODescriptor& desc) {
            return py::reinterpret_steal<py::object>(
                python::unflatten(vars, desc));
          })
      .def("_jit_pass_onnx_block", BlockToONNX)
      .def("_jit_pass_fixup_onnx_loops", FixupONNXLoops)
      .def("_jit_pass_fixup_onnx_conditionals", FixupONNXConditionals)
      .def("_jit_pass_canonicalize_ops", CanonicalizeOps)
      .def("_jit_pass_decompose_ops", DecomposeOps)
      .def("_jit_pass_specialize_autogradzero", specializeAutogradZero)
      .def("_jit_override_can_fuse_on_cpu", &overrideCanFuseOnCPU)
      .def("_jit_override_can_fuse_on_gpu", &overrideCanFuseOnGPU)
      .def("_jit_can_fuse_on_cpu", &canFuseOnCPU)
      .def("_jit_can_fuse_on_gpu", &canFuseOnGPU)
      .def(
          "_jit_differentiate",
          [](Graph& g) {
            // the python binding slightly differs in semantics
            // it makes a copy of the input Graph, and works on that
            // jit::differentiate mutates the input Graph
            auto g_clone = g.copy();
            return differentiate(g_clone);
          })
      .def(
          "_jit_check_alias_annotation",
          [](std::shared_ptr<Graph> g,
             py::tuple args,
             const std::string& unqualified_op_name) {
            auto stack = toTraceableStack(args);
            checkAliasAnnotation(g, std::move(stack), unqualified_op_name);
          })
      .def("_jit_register_cuda_fuser", &RegisterCudaFuseGraph::registerPass)
      .def("_jit_clear_cuda_fuser", &RegisterCudaFuseGraph::clearPass)
      .def(
          "_jit_set_profiling_mode",
          [](bool profiling_flag) {
            bool oldState = getProfilingMode();
            getProfilingMode() = profiling_flag;
            return oldState;
          })
      .def(
          "_jit_set_profiling_executor",
          [](bool profiling_flag) {
            bool oldState = getExecutorMode();
            getExecutorMode() = profiling_flag;
            return oldState;
          })
      .def(
          "_jit_set_num_profiled_runs",
          [](size_t num) {
            size_t old_num = getNumProfiledRuns();
            getNumProfiledRuns() = num;
            return old_num;
          })
      .def(
          "_jit_set_bailout_depth",
          [](size_t depth) {
            size_t old_depth = getBailoutDepth();
            getBailoutDepth() = depth;
            return old_depth;
          })
      .def(
          "_jit_set_inline_everything_mode",
          [](bool enabled) { getInlineEverythingMode() = enabled; })
      .def(
          "_jit_get_inline_everything_mode",
          []() { return getInlineEverythingMode(); })
      .def(
          "_jit_try_infer_type",
          [](py::object obj) -> TypePtr {
            auto match = tryToInferType(obj);
            if (match.success()) {
              return match.type();
            }
            return nullptr;
          })
      .def(
          "_jit_get_trigger_value",
          [](const std::string& trigger_name) {
            using namespace torch::jit::tensorexpr;
            ExecutionTrigger* trigger =
                ExecutionTriggerList::GetInstance().FindByName(trigger_name);
            return trigger->value();
          })
      .def(
          "_jit_get_te_cuda_pointwise_loop_levels",
          []() -> int {
            using namespace torch::jit::tensorexpr;
            return getTECudaPointwiseLoopLevels();
          })
      .def(
          "_jit_set_te_cuda_pointwise_loop_levels",
          [](int level) {
            using namespace torch::jit::tensorexpr;
            return getTECudaPointwiseLoopLevels() = level;
          })
      .def(
          "_jit_get_te_cuda_pointwise_block_count",
          []() -> int {
            using namespace torch::jit::tensorexpr;
            return getTECudaPointwiseBlockCount();
          })
      .def(
          "_jit_set_te_cuda_pointwise_block_count",
          [](int block_count) {
            using namespace torch::jit::tensorexpr;
            return getTECudaPointwiseBlockCount() = block_count;
          })
      .def(
          "_jit_get_te_cuda_pointwise_block_size",
          []() -> int {
            using namespace torch::jit::tensorexpr;
            return getTECudaPointwiseBlockSize();
          })
      .def(
          "_jit_set_te_cuda_pointwise_block_size",
          [](int block_size) {
            using namespace torch::jit::tensorexpr;
            return getTECudaPointwiseBlockSize() = block_size;
          })
      .def("_jit_set_texpr_fuser_enabled", &setTensorExprFuserEnabled)
      .def("_jit_texpr_fuser_enabled", &tensorExprFuserEnabled)
      .def(
          "_jit_pass_fuse_tensorexprs",
          [](std::shared_ptr<Graph>& g) { return FuseTensorExprs(g); })
      .def(
          "_jit_fuser_get_fused_kernel_code",
          [](Graph& g, std::vector<at::Tensor> inps) {
            return debugGetFusedKernelCode(g, inps);
          })
      .def(
          "_jit_pass_insert_prepacked_ops",
          [](std::shared_ptr<Graph>& graph) {
            return insertPrePackedOps(graph);
          })
      .def(
          "_jit_pass_insert_prepacked_ops",
          [](script::Module& module) { return insertPrePackedOps(module); })
      .def(
          "_jit_pass_fuse_clamp_w_prepacked_linear_conv",
          [](script::Module& module) {
            return fusePrePackedLinearConvWithClamp(module);
          })
      .def(
          "_jit_pass_fold_prepacking_ops",
          [](script::Module& module) { return FoldPrePackingOps(module); })
      .def(
          "_jit_pass_optimize_for_mobile",
          [](script::Module& module) { return optimizeForMobile(module); })
      .def(
          "_jit_pass_onnx_unpack_quantized_weights",
          [](std::shared_ptr<Graph>& graph,
             std::map<std::string, IValue>& paramsDict) {
            UnpackQuantizedWeights(graph, paramsDict);
            return paramsDict;
          },
          pybind11::return_value_policy::move)
      .def(
          "_jit_pass_onnx_quantization_insert_permutes",
          [](std::shared_ptr<Graph>& graph,
             std::map<std::string, IValue>& paramsDict) {
            insertPermutes(graph, paramsDict);
            return paramsDict;
<<<<<<< HEAD
          })
=======
          },
          pybind11::return_value_policy::move)
>>>>>>> ee7a0fa7
      .def(
          "_jit_pass_filter_non_tensor_arguments",
          [](std::map<std::string, IValue> params) {
            std::map<std::string, at::Tensor> retval;
            for (auto& kv : params) {
              if (kv.second.isTensor()) {
                retval[kv.first] = std::move(kv.second).toTensor();
              }
            }
            return retval;
          })
      .def("_jit_decay_packed_param_input_types", [](Graph& g) {
        for (Value* i : g.inputs()) {
          if (i->type() ==
<<<<<<< HEAD
              getCustomClass(
                  "__torch__.torch.classes.quantized.LinearPackedParamsBase")) {
=======
                  getCustomClass(
                      "__torch__.torch.classes.quantized.Conv2dPackedParamsBase") ||
              i->type() ==
                  getCustomClass(
                      "__torch__.torch.classes.quantized.Conv3dPackedParamsBase")) {
>>>>>>> ee7a0fa7
            // Dummy CompleteTensorType to appease ONNX validator.
            i->setType(TensorType::create(
                at::kQInt8,
                c10::kCPU,
                std::vector<int64_t>{1},
                std::vector<int64_t>{1},
                c10::nullopt));
          }
        }
      });

  // NOLINTNEXTLINE(bugprone-unused-raii)
  py::class_<CompleteArgumentSpec>(m, "CompleteArgumentSpec")
      .def("__repr__", [](CompleteArgumentSpec& self) {
        std::ostringstream s;
        s << self;
        return s.str();
      });
  // NOLINTNEXTLINE(bugprone-unused-raii)
  py::class_<ArgumentSpec>(m, "ArgumentSpec");
  py::class_<Code>(m, "Code")
      .def(
          "grad_executor_states",
          [](Code& c) {
            std::vector<GraphExecutorState> states;
            for (auto& e : c.grad_executors()) {
              states.emplace_back(e->getDebugState());
            }
            return states;
          })
      .def("num_bailouts", [](Code& c) { return c.num_bailouts(); })
      .def("request_bailout", [](Code& c, size_t index) {
        c.request_bailout(index);
      });

  py::class_<ExecutionPlan>(m, "ExecutionPlan")
      .def_property_readonly("graph", [](ExecutionPlan& s) { return s.graph; })
      .def_property_readonly("code", [](ExecutionPlan& s) { return s.code; });

  py::class_<Gradient>(m, "Gradient")
      .def_property_readonly("f", [](Gradient& m) { return m.f; })
      .def_property_readonly("df", [](Gradient& m) { return m.df; })
      .def_property_readonly(
          "f_real_outputs", [](Gradient& m) { return m.f_real_outputs; })
      .def_property_readonly(
          "df_input_vjps", [](Gradient& m) { return m.df_input_vjps; })
      .def_property_readonly(
          "df_input_captured_inputs",
          [](Gradient& m) { return m.df_input_captured_inputs; })
      .def_property_readonly(
          "df_input_captured_outputs",
          [](Gradient& m) { return m.df_input_captured_outputs; })
      .def_property_readonly(
          "df_output_vjps", [](Gradient& m) { return m.df_output_vjps; });

  py::class_<GraphExecutorState>(m, "GraphExecutorState")
      .def_property_readonly(
          "graph", [](GraphExecutorState& s) { return s.graph; })
      .def_property_readonly(
          "execution_plans",
          [](GraphExecutorState& s) { return s.execution_plans; })
      .def_property_readonly(
          "fallback", [](GraphExecutorState& s) { return s.fallback; });

  py::class_<PyTorchStreamWriter>(m, "PyTorchFileWriter")
      .def(py::init<std::string>())
      .def(py::init([](const py::object& buffer) {
        auto writer_func = [=](const void* data, size_t size) {
          auto bytes = py::bytes(reinterpret_cast<const char*>(data), size);
          buffer.attr("write")(std::move(bytes));
          return size;
        };
        return std::make_unique<PyTorchStreamWriter>(std::move(writer_func));
      }))
      .def(py::init<const std::function<size_t(const void*, size_t)>&>())
      .def(
          "write_record",
          [](PyTorchStreamWriter& self,
             const std::string& name,
             const char* data,
             size_t size) { return self.writeRecord(name, data, size); })
      .def("write_end_of_file", &PyTorchStreamWriter::writeEndOfFile)
      .def(
          "write_record",
          [](PyTorchStreamWriter& self,
             const std::string& name,
             uintptr_t data,
             size_t size) {
            return self.writeRecord(
                name, reinterpret_cast<const char*>(data), size);
          });

  // This allows PyTorchStreamReader to read from a Python buffer. It requires
  // that the buffer implement `seek()`, `tell()`, and `read()`.
  class BufferAdapter : public caffe2::serialize::ReadAdapterInterface {
   public:
    BufferAdapter(const py::object& buffer) : buffer_(buffer) {
      // Jump to the end of the buffer to get its size
      auto current = buffer.attr("tell")();
      start_offset_ = py::cast<size_t>(current);
      buffer.attr("seek")(current, py::module::import("os").attr("SEEK_END"));
      size_ = py::cast<size_t>(buffer.attr("tell")()) - start_offset_;
      buffer.attr("seek")(current);

      // If we can read directly into a buffer, do that instead of an extra copy
      use_readinto_ = py::hasattr(buffer, "readinto");
    }

    size_t size() const override {
      return size_;
    }

    THPObjectPtr getMemview(void* buf, size_t n) const {
#if PY_MAJOR_VERSION >= 3
      THPObjectPtr memview(PyMemoryView_FromMemory(
          reinterpret_cast<char*>(buf), n, PyBUF_WRITE));
#else
      THPObjectPtr memview(PyBuffer_FromReadWriteMemory(buf, n));
#endif
      if (!memview) {
        throw python_error();
      }
      return memview;
    }

    size_t read(uint64_t pos, void* buf, size_t n, const char* what)
        const override {
      // Seek to desired position (NB: this has to be a Py_ssize_t or Python
      // throws a weird error)
      Py_ssize_t absolute_pos = start_offset_ + pos;
      buffer_.attr("seek")(absolute_pos);

      if (use_readinto_) {
        auto memview = getMemview(buf, n);
        auto res =
            PyObject_CallMethod(buffer_.ptr(), "readinto", "O", memview.get());
        if (res) {
          int i = PyInt_AsLong(res);
          if (i > 0) {
            return i;
          }
        }
      }

      // Read bytes into `buf` from the buffer
      std::string bytes = py::cast<std::string>(buffer_.attr("read")(n));
      std::copy(
          bytes.data(),
          bytes.data() + bytes.size(),
          reinterpret_cast<char*>(buf));
      return bytes.size();
    }

    py::object buffer_;
    size_t size_;
    size_t start_offset_;
    bool use_readinto_;
  };

  py::class_<PyTorchStreamReader>(m, "PyTorchFileReader")
      .def(py::init<std::string>())
      .def(py::init([](const py::object& buffer) {
        auto adapter = std::make_unique<BufferAdapter>(std::move(buffer));
        return std::make_unique<PyTorchStreamReader>(std::move(adapter));
      }))
      .def(
          "get_record",
          [](PyTorchStreamReader& self, const std::string& key) {
            at::DataPtr data;
            size_t size;
            std::tie(data, size) = self.getRecord(key);
            return py::bytes(reinterpret_cast<const char*>(data.get()), size);
          })
      .def("get_all_records", [](PyTorchStreamReader& self) {
        return self.getAllRecords();
      });

  m.def(
      "_jit_get_operation",
      [](const std::string& op_name) {
        try {
          auto symbol = Symbol::fromQualString(op_name);
          auto operations = getAllOperatorsFor(symbol);
          TORCH_CHECK(!operations.empty(), "No such operator ", op_name);
          std::ostringstream docstring;
          docstring << "Automatically bound operator '" << op_name
                    << "' with schema(s):\n";

          for (const auto& op : operations) {
            docstring << "  " << op->schema() << "\n";
          }

          return py::cpp_function(
              [operations](py::args args, py::kwargs kwargs) {
                return invokeOperatorFromPython(
                    operations, std::move(args), std::move(kwargs));
              },
              py::name(symbol.toUnqualString()),
              py::doc(docstring.str().c_str()));
        } catch (const c10::Error& error) {
          throw std::runtime_error(error.what_without_backtrace());
        }
      },
      py::arg("qualified_name"));

  m.def("parse_ir", [](const std::string& input) {
    auto graph = std::make_shared<Graph>();
    parseIR(input, &*graph);
    return graph;
  });
  m.def("parse_schema", parseSchema);

  py::class_<FunctionSchema>(m, "FunctionSchema")
      .def_property_readonly(
          "name", [](FunctionSchema& self) { return self.name(); })
      .def_property_readonly(
          "overload_name",
          [](FunctionSchema& self) { return self.overload_name(); })
      .def_property_readonly(
          "arguments", [](FunctionSchema& self) { return self.arguments(); })
      .def_property_readonly(
          "returns", [](FunctionSchema& self) { return self.returns(); })
      .def(
          "is_backward_compatible_with",
          [](const FunctionSchema& self, const FunctionSchema& old_schema) {
            return self.isBackwardCompatibleWith(old_schema);
          })
      .def(
          "__eq__",
          [](const FunctionSchema& self, const FunctionSchema& other) {
            return self == other;
          })
      .def("__str__", [](FunctionSchema& self) {
        std::stringstream ss;
        ss << self;
        return ss.str();
      });
  py::class_<Argument>(m, "Argument")
      .def_property_readonly("name", [](Argument& self) { return self.name(); })
      .def_property_readonly("type", [](Argument& self) { return self.type(); })
      .def_property_readonly(
          "N",
          [](Argument& self) -> py::object {
            return (self.N()) ? py::cast(*self.N()) : py::none();
          })
      .def_property_readonly("default_value", [](Argument& self) -> py::object {
        if (!self.default_value())
          return py::none();
        IValue v = *self.default_value();
        return toPyObject(std::move(v));
      });
  m.def("_jit_get_all_schemas", []() {
    const std::vector<std::shared_ptr<Operator>>& operations =
        getAllOperators();
    return fmap(operations, [](const std::shared_ptr<Operator>& op) {
      return op->schema();
    });
  });
  m.def("_jit_get_schemas_for_operator", [](const std::string& qualified_name) {
    auto symbol = Symbol::fromQualString(qualified_name);
    auto operations = getAllOperatorsFor(symbol);
    return fmap(operations, [](const std::shared_ptr<Operator>& op) {
      return op->schema();
    });
  });
  m.def("_is_tracing", []() { return jit::tracer::isTracing(); });

  py::class_<PythonFutureWrapper>(m, "Future")
      .def(
          "wait",
          [](PythonFutureWrapper& fut) {
            auto res = fut.wait();
            {
              // acquiring GIL as toPyObject creates new py::object
              // without grabbing the GIL.
              pybind11::gil_scoped_acquire ag;
              return toPyObject(std::move(res));
            }
          },
          py::call_guard<py::gil_scoped_release>());

  m.def("fork", [](py::args args) {
    AT_ASSERT(args.size() >= 1);

    py::function f = py::cast<py::function>(args[0]);
    py::tuple args_tup(args.size() - 1);

    for (size_t i = 1; i < args.size(); ++i) {
      args_tup[i - 1] = args[i];
    }

    if (jit::tracer::isTracing()) {
      auto graph = jit::tracer::getTracingState()->graph;
      auto fork_node = graph->insertNode(graph->create(prim::TracedFork, 1));
      auto body_block = fork_node->addBlock();

      Value* node_output;
      py::object py_func_output;
      // Insert new trace ops into the fork op's sub-block
      WithInsertPoint guard(body_block);
      IValue output_ivalue;
      {
        tracer::WithNestedTracingFrame env_guard;

        // Run the user-supplied function
        py_func_output = f(*args_tup);

        // Convert the output of the user-supplied function to IValue. The type
        // information of this IValue is used both to record the correct type in
        // the trace.
        output_ivalue = toTypeInferredIValue(py_func_output);
        Value* out_val = jit::tracer::getValueTrace(output_ivalue);
        body_block->registerOutput(out_val);
        node_output =
            fork_node->output()->setType(FutureType::create(out_val->type()));
      }

      auto retval =
          c10::make_intrusive<c10::ivalue::Future>(output_ivalue.type());

      // Record the ivalue in the tracer
      jit::tracer::setValueTrace(retval, node_output);

      // stuff the ivalue output in the Future
      retval->markCompleted(output_ivalue);

      return PythonFutureWrapper(retval);
    } else {
      auto result = toTypeInferredIValue(f(*args_tup));
      auto retval = c10::make_intrusive<c10::ivalue::Future>(result.type());
      retval->markCompleted(std::move(result));
      return PythonFutureWrapper(retval);
    }
  });

  m.def("wait", [](PythonFutureWrapper& fut) { return fut.wait(); });

  m.def("_jit_assert_is_instance", [](py::object obj, TypePtr type) {
    toIValue(obj, type);
  });

  initPythonCustomClassBindings(module);
  initPythonIRBindings(module);
  tracer::initPythonTracerBindings(module);
  initTreeViewBindings(module);
  initJitScriptBindings(module);

  setPrintHandler([](const std::string& str) {
    py::gil_scoped_acquire acquire;
    try {
      auto _stdout = py::module::import("sys").attr("stdout");
      _stdout.attr("write")(str);
    } catch (py::error_already_set& e) {
      throw std::runtime_error(e.what());
    }
  });
}
} // namespace jit
} // namespace torch<|MERGE_RESOLUTION|>--- conflicted
+++ resolved
@@ -536,12 +536,8 @@
              std::map<std::string, IValue>& paramsDict) {
             insertPermutes(graph, paramsDict);
             return paramsDict;
-<<<<<<< HEAD
-          })
-=======
           },
           pybind11::return_value_policy::move)
->>>>>>> ee7a0fa7
       .def(
           "_jit_pass_filter_non_tensor_arguments",
           [](std::map<std::string, IValue> params) {
@@ -556,16 +552,13 @@
       .def("_jit_decay_packed_param_input_types", [](Graph& g) {
         for (Value* i : g.inputs()) {
           if (i->type() ==
-<<<<<<< HEAD
-              getCustomClass(
-                  "__torch__.torch.classes.quantized.LinearPackedParamsBase")) {
-=======
-                  getCustomClass(
+                 getCustomClass(
                       "__torch__.torch.classes.quantized.Conv2dPackedParamsBase") ||
               i->type() ==
                   getCustomClass(
-                      "__torch__.torch.classes.quantized.Conv3dPackedParamsBase")) {
->>>>>>> ee7a0fa7
+                      "__torch__.torch.classes.quantized.Conv3dPackedParamsBase") ||
+              i->type() == getCustomClass(
+                  "__torch__.torch.classes.quantized.LinearPackedParamsBase")) {
             // Dummy CompleteTensorType to appease ONNX validator.
             i->setType(TensorType::create(
                 at::kQInt8,
