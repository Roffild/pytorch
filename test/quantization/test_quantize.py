--- conflicted
+++ resolved
@@ -386,67 +386,10 @@
                 NormalizationTestModel(), test_only_eval_fn, self.calib_data)
             checkQuantized(model)
 
-<<<<<<< HEAD
-    #@given(qengine=st.sampled_from(("qnnpack")))
-=======
->>>>>>> 149b468c
     def test_save_load_state_dict(self):
         r"""Test PTQ flow of creating a model and quantizing it and saving the quantized state_dict
         Load the quantized state_dict for eval and compare results against original model
         """
-<<<<<<< HEAD
-        qengine = 'qnnpack'
-        if qengine == 'qnnpack':
-            if IS_WINDOWS or TEST_WITH_UBSAN:
-                return
-        with override_quantized_engine(qengine):
-            model = TwoLayerLinearModel()
-            model = torch.quantization.QuantWrapper(model)
-            model.qconfig = torch.quantization.get_default_qconfig(qengine)
-
-            model = prepare(model)
-            # calibrate
-            test_only_eval_fn(model, self.calib_data)
-            model = convert(model)
-            x = torch.rand(2, 5, dtype=torch.float)
-            quant_state_dict = model.state_dict()
-            #print(quant_state_dict)
-
-            print("Running model here")
-            import psutil
-            for i in range(20):
-                ref = model(x)
-                print("Iteration {}, memory {}".format(i, psutil.virtual_memory()))
-
-            #print(quant_state_dict)
-            '''
-            m = torch.jit.script(model)
-            m.eval()
-            m._c = torch._C._freeze_module(m._c)
-            buffer = io.BytesIO()
-            torch.jit.save(m, buffer)
-            buffer.seek(0)
-            m_l = torch.jit.load(buffer)
-            print("running loaded model")
-            m_l(x)
-
-            # Create model again for eval
-            model = TwoLayerLinearModel()
-            model = torch.quantization.QuantWrapper(model)
-            model.qconfig = torch.quantization.get_default_qconfig(qengine)
-            model = prepare(model)
-            model = convert(model)
-            new_state_dict = model.state_dict()
-            #print(new_state_dict)
-            # Check to make sure the state dict keys match original model after convert.
-            self.assertEqual(set(new_state_dict.keys()), set(quant_state_dict.keys()))
-
-            model.load_state_dict(quant_state_dict)
-            print("Calling run")
-            out = model(x)
-            self.assertEqual(ref, out)
-            '''
-=======
 
         for qengine in supported_qengines:
             with override_quantized_engine(qengine):
@@ -478,7 +421,6 @@
 
                 out = model(x)
                 self.assertEqual(ref, out)
->>>>>>> 149b468c
 
     def test_activations(self):
         r"""
