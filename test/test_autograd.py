--- conflicted
+++ resolved
@@ -4137,16 +4137,10 @@
         test_case.assertEqual(self_variable.size(), self_variable.grad.size())
 
 # white list for complex
-<<<<<<< HEAD
 complex_list = ['add', '__radd__', 'sub', '__rsub__', 'mul', '__rmul__', 'div', '__rdiv__',
-                'exp', 'sin', 'cos', 't', 'view', 'reshape', 'reshape_as', 'roll', 'view_as',
-                'expand', 'lerp', 'sum', 'repeat', 'zero_', 'clone', 'tril', 'triu', 'fill_',
+                'exp', 'sin', 'cos', 't', 'view', 'reshape', 'reshape_as', 'view_as',
+                'expand', 'repeat', 'zero_', 'clone', 'tril', 'triu', 'fill_',
                 'eq_', 'ne_', 'permute', 'squeeze', 'unsqueeze', 'chunk', 'split', 'split_with_sizes',
-=======
-complex_list = ['add', '__radd__', 'sub', '__rsub__', 't', 'view', 'reshape', 'reshape_as', 'view_as', 'expand',
-                'repeat', 'zero_', 'clone', 'tril', 'triu', 'fill_', 'eq_', 'ne_',
-                'permute', 'squeeze', 'unsqueeze', 'chunk', 'split', 'split_with_sizes',
->>>>>>> 7c3f28c8
                 'resize', 'resize_as']
 
 def add_test(
