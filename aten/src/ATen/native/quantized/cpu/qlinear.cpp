#include <ATen/ATen.h>
#include <ATen/Parallel.h>
#include <ATen/core/op_registration/op_registration.h>
#include <ATen/native/quantized/cpu/fbgemm_utils.h>
#include <ATen/native/quantized/cpu/packed_params.h>
#include <ATen/native/quantized/cpu/qnnpack_utils.h>
#include <caffe2/utils/threadpool/ThreadPoolMobile.h>
#include <torch/custom_class.h>
#include <torch/library.h>

#include <algorithm>
#include <string>

torch::jit::class_<LinearPackedParamsBase> register_linear_params();

#ifdef USE_FBGEMM
template <bool ReluFused>
at::Tensor PackedLinearWeight::apply_impl(
    at::Tensor input,
    double output_scale,
    int64_t output_zero_point) {
  // uint8 * int8 -> uint8 (no quantization/dequantization)

  // We make a strong guarantee that models using these operators will have
  // the same numerics across different machines. Therefore, we do not provide
  // a fallback path and rather fail loudly if we cannot run FBGEMM.
  TORCH_CHECK(
      fbgemm::fbgemmSupportedCPU(), "Your CPU does not support FBGEMM.");

  // TODO: contiguous is called for further jit optimizations.
  auto input_contig = input.contiguous();
  const auto* input_ptr =
      reinterpret_cast<uint8_t*>(input_contig.data_ptr<c10::quint8>());

  TORCH_CHECK(
      input.dim() >= 2,
      "The dimension of input tensor should be larger than or equal to 2");
  // C(output) = A(input) x B(weight), where C, A, B are M x N, M x K, K x N
  // matrices, respectively.
  int64_t M = size_to_dim_(input.dim() - 1, input.sizes());

  auto packB = w.get();

  int64_t N = static_cast<int64_t>(packB->numCols());
  int64_t K = input.size(input.dim() - 1);
  TORCH_CHECK(
      K == static_cast<int64_t>(packB->numRows()),
      "The number of rows in the packB should be equal to K: " +
          std::to_string(K));

  float input_scale_float = input.q_scale();
  int32_t input_zero_point_int32 = input.q_zero_point();

  std::vector<float> output_multiplier_float(1, 0.0);
  std::vector<float> act_times_w_scale(1, 0.0);
  TORCH_CHECK(
      w_scale.size() == w_zp.size(),
      "Weight scales and zero points vectors should have the same size.");
  if (q_scheme == c10::kPerTensorAffine) {
    // Process the per tensor quantization.
    act_times_w_scale[0] = (input_scale_float * w_scale[0]);
    output_multiplier_float[0] =
        act_times_w_scale[0] / static_cast<float>(output_scale);
  } else if (q_scheme == c10::kPerChannelAffine) {
    // Process the per channel quantization.
    output_multiplier_float.resize(N, 0.0);
    act_times_w_scale.resize(N, 1.0f);
    for (int i = 0; i < N; ++i) {
      act_times_w_scale[i] = (input_scale_float * w_scale[i]);
      output_multiplier_float[i] =
          act_times_w_scale[i] / static_cast<float>(output_scale);
    }
  }
  int32_t output_zero_point_int32 = static_cast<int32_t>(output_zero_point);

  const float* bias_ptr = nullptr;
  at::Tensor bias;
  if (this->bias_.has_value()) {
    bias = this->bias_.value();
    bias = bias.contiguous();
    TORCH_CHECK(bias.dim() == 1, "bias should be a vector (1D Tensor)");
    TORCH_CHECK(
        bias.size(0) == N, "bias should have N elements: " + std::to_string(N));
    bias_ptr = reinterpret_cast<float*>(bias.data_ptr<float>());
  }

  // The resulting matrix here is 2-D, let's view it with the original
  // left hand dimensions of the input. Here are two examples:
  // 1. If the input tensor is {M, K}, the output tensor is {M, N}.
  // 2. If the input tensor is {b, M, K}, the output tensor is {b, M, N}.
  std::vector<int64_t> out_sizes = input.sizes().vec();
  out_sizes.back() = N;
  // Allocate output Tensor and a buffer for fbgemmPacked to use
  auto output = at::_empty_affine_quantized(
      out_sizes,
      at::device(c10::kCPU).dtype(c10::kQUInt8),
      output_scale,
      output_zero_point);

  auto buffer = at::empty(out_sizes, output.options().dtype(at::kInt));

  int num_tasks = at::get_num_threads();
  at::parallel_for(0, num_tasks, 1, [&](int64_t begin, int64_t end) {
    for (int task_id = begin; task_id < end; ++task_id) {
      // This operation does the following:
      // 1) Creates a "row buffer" vector with offset values that must be
      //    added to the integer matrix multiplication operation to ensure
      //    correctness. This "row buffer" is also called the row offset, and
      //    it is needed when we use affine quantization for weights.
      // 2) Packs the resulting quantized matrix into vector-register and
      //    cache friendly tiles.
      //
      //  Note this is not executed eagerly, but rather within the
      //  fbgemmPacked call below.
      fbgemm::PackAWithRowOffset<uint8_t> packA(
          /*trans=*/fbgemm::matrix_op_t::NoTranspose,
          /*nRow=*/M,
          /*nCol=*/K,
          /*smat=*/input_ptr,
          /*ld=*/K,
          /*pmat=*/nullptr); // Currently, packA manages ownership of `pmat`.
                             // TODO: Consider a way to pre-allocate and reuse
                             // pmat buffer.

      // ReQuantizeOutput requires pointers to the zero point values,
      // since in the case of rowwise quantization these will be arrays rather
      // than scalars. But in this case, we're doing whole-tensor quantization
      // so we just pass a pointer to the scale values (and internally
      // ReQuantizeOutput won't index past 0.

      // This is the end of the pipeline, pass the resulting matrix through.
      fbgemm::DoNothing<> doNothingObj{};

      if (q_scheme == c10::kPerTensorAffine) {
        // Process the per tensor quantization.
        //
        // After the uint8 * int8 matrix multiplication is performed, this
        // operation does:
        //  1) Add in row and column offsets to the rows and columns,
        //  respectively.
        //  2) Add in the bias term.
        fbgemm::ReQuantizeOutput<
            ReluFused,
            fbgemm::QuantizationGranularity::TENSOR,
            float>
            outputProcObj(
                doNothingObj,
                output_multiplier_float.data(),
                output_zero_point_int32,
                input_zero_point_int32,
                w_zp.data(),
                packA.getRowOffsetBuffer(),
                col_offsets.data(),
                bias_ptr,
                N, /* nCol */
                1 /* groups */,
                act_times_w_scale.data());

        // Do the GEMM
        fbgemm::fbgemmPacked(
            /*packA=*/packA,
            /*packB=*/*packB,
            /*C=*/reinterpret_cast<uint8_t*>(output.data_ptr<c10::quint8>()),
            /*C_buffer=*/buffer.data_ptr<int32_t>(),
            /*ldc=*/N,
            /*outProcess=*/outputProcObj,
            /*thread_id=*/task_id,
            /*num_threads=*/num_tasks);
      } else if (q_scheme == c10::kPerChannelAffine) {
        // Process the per channel quantization.
        //
        // After the uint8 * int8 matrix multiplication is performed, this
        // operation does:
        //  1) Add in row and column offsets to the rows and columns,
        //  respectively.
        //  2) Add in the bias term.
        fbgemm::ReQuantizeOutput<
            ReluFused,
            fbgemm::QuantizationGranularity::OUT_CHANNEL,
            float>
            outputProcObj(
                doNothingObj,
                output_multiplier_float.data(),
                output_zero_point_int32,
                input_zero_point_int32,
                w_zp.data(),
                packA.getRowOffsetBuffer(),
                col_offsets.data(),
                bias_ptr,
                N, /*nCol=*/
                1, /* groups*/
                act_times_w_scale.data());

        // Do the GEMM
        fbgemm::fbgemmPacked(
            /*packA=*/packA,
            /*packB=*/*packB,
            /*C=*/reinterpret_cast<uint8_t*>(output.data_ptr<c10::quint8>()),
            /*C_buffer=*/buffer.data_ptr<int32_t>(),
            /*ldc=*/N,
            /*outProcess=*/outputProcObj,
            /*thread_id=*/task_id,
            /*num_threads=*/num_tasks);
      }
    }
  });

  return output;
}

at::Tensor PackedLinearWeight::apply(
    at::Tensor input,
    double output_scale,
    int64_t output_zero_point) {
  return apply_impl<false>(std::move(input), output_scale, output_zero_point);
}

at::Tensor PackedLinearWeight::apply_relu(
    at::Tensor input,
    double output_scale,
    int64_t output_zero_point) {
  return apply_impl<true>(std::move(input), output_scale, output_zero_point);
}

#endif // USE_FBGEMM

#ifdef USE_PYTORCH_QNNPACK
<<<<<<< HEAD
template <bool ReluFused>
at::Tensor PackedLinearWeightsQnnp::apply_impl(
    at::Tensor input,
    double output_scale,
    int64_t output_zero_point) {
  TORCH_CHECK(
      input.dim() >= 2,
      "quantized::linear(): Input tensor rank should be >= 2");
  auto input_contig = input.contiguous();

  auto packB = w.get();
  // Adjust weight zero point, similar to weight data.
  auto kernel_zp = w_zp + 128;
  auto kernel_scale = w_scale;
  size_t rows_w = bias_.size(0);
  size_t cols_w = input_contig.size(input_contig.dim() - 1);
  auto input_scale = input_contig.q_scale();

  if (!this->input_scale.has_value() ||
      this->input_scale.value() != input_scale) {
    // Get the original weight and adjust it to uint8 from int8
    auto weight_contig = orig_weight;
    auto bias_fp32 = bias_;
    int8_t* w_data = (int8_t*)weight_contig.data_ptr<c10::qint8>();
    at::Tensor qnnp_weight = at::_empty_affine_quantized(
        weight_contig.sizes(),
        at::device(c10::kCPU).dtype(c10::kQUInt8),
        kernel_scale,
        kernel_zp);
    auto* qnnp_w_data = qnnp_weight.data_ptr<c10::quint8>();
    auto wt_numel = weight_contig.numel();
    for (int i = 0; i < wt_numel; ++i) {
      qnnp_w_data[i] = static_cast<c10::quint8>(w_data[i] + 128);
=======
  static at::Tensor qnnpack_linear(
      at::Tensor input,
      at::Tensor packed_weight,
      double output_scale,
      int64_t output_zero_point) {
    TORCH_CHECK(
        input.dim() >= 2,
        "quantized::linear(): Input tensor rank should be >= 2");
    auto input_contig = input.contiguous();

    auto& pack_ptr =
        cpp_custom_type_hack::cast<PackedLinearWeightsQnnp>(packed_weight);
    auto packB = pack_ptr.w.get();
    // Adjust weight zero point, similar to weight data.
    auto kernel_zp = pack_ptr.w_zp + 128;
    auto kernel_scale = pack_ptr.w_scale;
    size_t rows_w = pack_ptr.bias.size(0);
    size_t cols_w = input_contig.size(input_contig.dim() - 1);
    auto input_scale = input_contig.q_scale();

    if (!pack_ptr.input_scale.has_value() ||
        pack_ptr.input_scale.value() != input_scale) {
      // Get the original weight and adjust it to uint8 from int8
      auto weight_contig = pack_ptr.orig_weight;
      auto bias_fp32 = pack_ptr.bias;
      int8_t* w_data = (int8_t*)weight_contig.data_ptr<c10::qint8>();
      Tensor qnnp_weight = at::_empty_affine_quantized(
          weight_contig.sizes(),
          at::device(kCPU).dtype(kQUInt8),
          kernel_scale,
          kernel_zp);
      auto* qnnp_w_data = qnnp_weight.data_ptr<c10::quint8>();
      auto wt_numel = weight_contig.numel();
      for (int i = 0; i < wt_numel; ++i) {
        qnnp_w_data[i] = static_cast<c10::quint8>(w_data[i] + 128);
      }
      // Original bias was float, so we requantize it here.
      auto qbias = at::quantize_per_tensor(
          bias_fp32, kernel_scale * input_scale, 0, kQInt32);
      // Update the input scale to not pack again.
      pack_ptr.input_scale = input_scale;
      pack_ptr.w.reset();
      pack_ptr.w = std::make_unique<qnnpack::PackBMatrix>(
          cols_w /* input_channels */,
          rows_w /* output_channels */,
          kernel_zp,
          kernel_scale,
          (uint8_t*)qnnp_w_data,
          (int32_t*)qbias.data_ptr<c10::qint32>());
      packB = pack_ptr.w.get();
      if (at::globalContext().releaseWeightsWhenPrepacking()) {
        // On mobile, we release the original weight by resetting the intrusive_ptr.
        // Calling unpack after this will throw an assertion.
        pack_ptr.orig_weight.reset();
        pack_ptr.bias.reset();
      }
    }

    size_t rows_input = 1;
    size_t cols_input = input_contig.size(input_contig.dim() - 1);
    for (size_t i = 0; i < input_contig.dim() - 1; ++i) {
      rows_input *= input_contig.size(i);
>>>>>>> 3840fb79
    }
    // Original bias was float, so we requantize it here.
    auto bias = at::quantize_per_tensor(
        bias_fp32, kernel_scale * input_scale, 0, c10::kQInt32);
    // Update the input scale to not pack again.
    this->input_scale = input_scale;
    w.reset();
    w = std::make_unique<qnnpack::PackBMatrix>(
        cols_w /* input_channels */,
        rows_w /* output_channels */,
        kernel_zp,
        kernel_scale,
        (uint8_t*)qnnp_w_data,
        (int32_t*)bias.data_ptr<c10::qint32>());
    packB = w.get();
  }

  size_t rows_input = 1;
  size_t cols_input = input_contig.size(input_contig.dim() - 1);
  for (size_t i = 0; i < input_contig.dim() - 1; ++i) {
    rows_input *= input_contig.size(i);
  }

  TORCH_CHECK(
      cols_input == cols_w,
      "quantized::linear(): input size does not match weight dimension 1 size: \
         got ",
      cols_input,
      " but expected ",
      cols_w);

  // Allocate output Tensor and a buffer for QNNPACK to use
  at::Tensor output = at::_empty_affine_quantized(
      {static_cast<long>(rows_input), static_cast<long>(rows_w)},
      input.options(),
      output_scale,
      output_zero_point);

  auto output_min = ReluFused
      ? activationLimits(output_scale, output_zero_point, Activation::RELU)
            .first
      : std::numeric_limits<uint8_t>::min();
  auto output_max = ReluFused
      ? activationLimits(output_scale, output_zero_point, Activation::RELU)
            .second
      : std::numeric_limits<uint8_t>::max();
  TORCH_INTERNAL_ASSERT(packB != nullptr, "Packed Weights are NULL");
  const pytorch_qnnp_status runStatus = qnnpack::qnnpackLinear(
      rows_input /* batch_size */,
      cols_input /* input_channels */,
      rows_w /* output_channels */,
      input_contig.q_zero_point(),
      input_contig.q_scale(),
      kernel_zp,
      kernel_scale,
      output_zero_point,
      output_scale,
      output_min,
      output_max,
      (uint8_t*)input_contig.data_ptr<c10::quint8>(),
      cols_input /* input_stride */,
      packB->getPackedWeights(),
      (uint8_t*)output.data_ptr<c10::quint8>(),
      rows_w /* output_stride */,
      caffe2::mobile_pthreadpool() /* threadpool */);

  TORCH_INTERNAL_ASSERT(
      runStatus == pytorch_qnnp_status_success,
      "failed to run QNNPACK Linear operator");

  return output;
}

at::Tensor PackedLinearWeightsQnnp::apply(
    at::Tensor input,
    double output_scale,
    int64_t output_zero_point) {
  return apply_impl<false>(std::move(input), output_scale, output_zero_point);
}

at::Tensor PackedLinearWeightsQnnp::apply_relu(
    at::Tensor input,
    double output_scale,
    int64_t output_zero_point) {
  return apply_impl<true>(std::move(input), output_scale, output_zero_point);
}

#endif // USE_PYTORCH_QNNPACK

namespace at {
namespace native {
namespace {

template <bool ReluFused>
class QLinearInt8 final {
 public:
  static at::Tensor run(
      at::Tensor input,
      const c10::intrusive_ptr<LinearPackedParamsBase>& packed_weight,
      double output_scale,
      int64_t output_zero_point) {
    if (ReluFused) {
      return packed_weight->apply_relu(
          std::move(input), output_scale, output_zero_point);
    } else {
      return packed_weight->apply(
          std::move(input), output_scale, output_zero_point);
    }
  }
};

TORCH_LIBRARY_IMPL(quantized, QuantizedCPU, m) {
  m.impl("linear", QLinearInt8<false>::run);
  m.impl("linear_relu", QLinearInt8<true>::run);
}

TORCH_LIBRARY_IMPL(_quantized, QuantizedCPU, m) {
  m.impl("linear", QLinearInt8<false>::run);
}

} // namespace
} // namespace native
} // namespace at<|MERGE_RESOLUTION|>--- conflicted
+++ resolved
@@ -225,7 +225,6 @@
 #endif // USE_FBGEMM
 
 #ifdef USE_PYTORCH_QNNPACK
-<<<<<<< HEAD
 template <bool ReluFused>
 at::Tensor PackedLinearWeightsQnnp::apply_impl(
     at::Tensor input,
@@ -259,73 +258,9 @@
     auto wt_numel = weight_contig.numel();
     for (int i = 0; i < wt_numel; ++i) {
       qnnp_w_data[i] = static_cast<c10::quint8>(w_data[i] + 128);
-=======
-  static at::Tensor qnnpack_linear(
-      at::Tensor input,
-      at::Tensor packed_weight,
-      double output_scale,
-      int64_t output_zero_point) {
-    TORCH_CHECK(
-        input.dim() >= 2,
-        "quantized::linear(): Input tensor rank should be >= 2");
-    auto input_contig = input.contiguous();
-
-    auto& pack_ptr =
-        cpp_custom_type_hack::cast<PackedLinearWeightsQnnp>(packed_weight);
-    auto packB = pack_ptr.w.get();
-    // Adjust weight zero point, similar to weight data.
-    auto kernel_zp = pack_ptr.w_zp + 128;
-    auto kernel_scale = pack_ptr.w_scale;
-    size_t rows_w = pack_ptr.bias.size(0);
-    size_t cols_w = input_contig.size(input_contig.dim() - 1);
-    auto input_scale = input_contig.q_scale();
-
-    if (!pack_ptr.input_scale.has_value() ||
-        pack_ptr.input_scale.value() != input_scale) {
-      // Get the original weight and adjust it to uint8 from int8
-      auto weight_contig = pack_ptr.orig_weight;
-      auto bias_fp32 = pack_ptr.bias;
-      int8_t* w_data = (int8_t*)weight_contig.data_ptr<c10::qint8>();
-      Tensor qnnp_weight = at::_empty_affine_quantized(
-          weight_contig.sizes(),
-          at::device(kCPU).dtype(kQUInt8),
-          kernel_scale,
-          kernel_zp);
-      auto* qnnp_w_data = qnnp_weight.data_ptr<c10::quint8>();
-      auto wt_numel = weight_contig.numel();
-      for (int i = 0; i < wt_numel; ++i) {
-        qnnp_w_data[i] = static_cast<c10::quint8>(w_data[i] + 128);
-      }
-      // Original bias was float, so we requantize it here.
-      auto qbias = at::quantize_per_tensor(
-          bias_fp32, kernel_scale * input_scale, 0, kQInt32);
-      // Update the input scale to not pack again.
-      pack_ptr.input_scale = input_scale;
-      pack_ptr.w.reset();
-      pack_ptr.w = std::make_unique<qnnpack::PackBMatrix>(
-          cols_w /* input_channels */,
-          rows_w /* output_channels */,
-          kernel_zp,
-          kernel_scale,
-          (uint8_t*)qnnp_w_data,
-          (int32_t*)qbias.data_ptr<c10::qint32>());
-      packB = pack_ptr.w.get();
-      if (at::globalContext().releaseWeightsWhenPrepacking()) {
-        // On mobile, we release the original weight by resetting the intrusive_ptr.
-        // Calling unpack after this will throw an assertion.
-        pack_ptr.orig_weight.reset();
-        pack_ptr.bias.reset();
-      }
-    }
-
-    size_t rows_input = 1;
-    size_t cols_input = input_contig.size(input_contig.dim() - 1);
-    for (size_t i = 0; i < input_contig.dim() - 1; ++i) {
-      rows_input *= input_contig.size(i);
->>>>>>> 3840fb79
     }
     // Original bias was float, so we requantize it here.
-    auto bias = at::quantize_per_tensor(
+    auto qbias = at::quantize_per_tensor(
         bias_fp32, kernel_scale * input_scale, 0, c10::kQInt32);
     // Update the input scale to not pack again.
     this->input_scale = input_scale;
@@ -336,8 +271,14 @@
         kernel_zp,
         kernel_scale,
         (uint8_t*)qnnp_w_data,
-        (int32_t*)bias.data_ptr<c10::qint32>());
+        (int32_t*)qbias.data_ptr<c10::qint32>());
     packB = w.get();
+    if (at::globalContext().releaseWeightsWhenPrepacking()) {
+      // On mobile, we release the original weight by resetting the intrusive_ptr.
+      // Calling unpack after this will throw an assertion.
+      pack_ptr.orig_weight.reset();
+      pack_ptr.bias.reset();
+    }
   }
 
   size_t rows_input = 1;
